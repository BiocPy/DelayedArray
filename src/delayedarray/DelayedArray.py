from typing import Sequence, Tuple, Union

import numpy
from dask.array.core import Array
from numpy import (
    array,
    array2string,
    dtype,
    get_printoptions,
    integer,
    issubdtype,
    ndarray,
    prod,
)

from .BinaryIsometricOp import BinaryIsometricOp
from .Cast import Cast
from .Combine import Combine
from .Round import Round
from .Subset import Subset
from .Transpose import Transpose
from .UnaryIsometricOpSimple import UnaryIsometricOpSimple
from .UnaryIsometricOpWithArgs import UnaryIsometricOpWithArgs
from .utils import _create_dask_array

__author__ = "ltla"
__copyright__ = "ltla"
__license__ = "MIT"


def _wrap_isometric_with_args(x, other, operation, right):
    if hasattr(other, "shape") and other.shape == x.shape:
        if right:
            left = x
            right = other
        else:
            left = other
            right = x
        return DelayedArray(
            BinaryIsometricOp(_extract_seed(left), _extract_seed(right), operation)
        )

    return DelayedArray(
        UnaryIsometricOpWithArgs(
            _extract_seed(x),
            value=other,
            operation=operation,
            right=right,
        )
    )


def _extract_seed(x):
    if isinstance(x, DelayedArray):
        return x._seed
    else:
        return x


translate_ufunc_to_op_with_args = set(
    [
        "add",
        "subtract",
        "multiply",
        "divide",
        "remainder",
        "floor_divide",
        "power",
        "equal",
        "greater_equal",
        "greater",
        "less_equal",
        "less",
        "not_equal",
        "logical_and",
        "logical_or",
        "logical_xor",
    ]
)

translate_ufunc_to_op_simple = set(
    [
        "log",
        "log1p",
        "log2",
        "log10",
        "exp",
        "expm1",
        "sqrt",
        "sin",
        "cos",
        "tan",
        "sinh",
        "cosh",
        "tanh",
        "arcsin",
        "arccos",
        "arctan",
        "arcsinh",
        "arccosh",
        "arctanh",
        "ceil",
        "floor",
        "trunc",
        "sign",
    ]
)


class DelayedArray:
    """Array containing delayed operations.

    This is equivalent to the class of the same name from
    the `R/Bioconductor package <https://bioconductor.org/packages/DelayedArray>`_ of the same name.
    It allows users to efficiently operate on large matrices without actually evaluating the
    operation or creating new copies; instead, the operations will transparently return another ``DelayedArray``
    instance containing the delayed operations, which can be realized by calling :py:meth:`~numpy.array` or related
    methods.

    Attributes:
        seed: Any array-like object that satisfies the seed contract.
            This means that it has the :py:attr:`~shape` and :py:attr:`~dtype` properties.
            It should also have either an :py:attr`~as_dask_array` method or be usable in
            :py:meth:`~dask.array.from_array`.
    """

    def __init__(self, seed):
        self._seed = seed

    @property
    def shape(self) -> Tuple[int, ...]:
        """Shape of the ``DelayedArray``.

        Returns:
            Tuple[int, ...]: Tuple of integers specifying the extent of each dimension of the ``DelayedArray``.
        """
        return self._seed.shape

    @property
    def dtype(self) -> dtype:
        """Type of the elements in the ``DelayedArray``.

        Returns:
            dtype: NumPy type of the values.
        """
        return self._seed.dtype

    @property
    def seed(self):
        """Get the underlying object satisfying the seed contract.

        Returns:
            The seed object.
        """
        return self._seed

    @property
    def T(self) -> "DelayedArray":
        """Get the delayed transpose of this ``DelayedArray`` instance.

        Returns:
            DelayedArray: A DelayedArray containing a delayed transposition.
        """
        return DelayedArray(Transpose(self._seed, perm=None))

    def __repr__(self) -> str:
        """Pretty-print this ``DelayedArray``. This uses :py:meth:`~numpy.array2string` and responds to all of its
        options.

        Returns:
            str: String containing a prettified display of the array contents.
        """
        total = 1
        for s in self._seed.shape:
            total *= s

        preamble = "<" + " x ".join([str(x) for x in self._seed.shape]) + ">"
        preamble += " DelayedArray object of type '" + self._seed.dtype.name + "'"

        ndims = len(self._seed.shape)
        if total <= get_printoptions()["threshold"]:
            [slice(None)] * ndims
            bits_and_pieces = self.as_dask_array().compute()
            return preamble + "\n" + repr(bits_and_pieces)

        indices = []
        edge_size = get_printoptions()["edgeitems"]
        for d in range(ndims):
            extent = self._seed.shape[d]
            if extent > edge_size * 2:
                indices.append(
                    list(range(edge_size + 1)) + list(range(extent - edge_size, extent))
                )
            else:
                indices.append(slice(None))

        bits_and_pieces = Subset(self._seed, indices).as_dask_array().compute()
        converted = array2string(bits_and_pieces, separator=", ", threshold=0)
        return preamble + "\n" + converted

    # For NumPy:
    def __array__(self) -> ndarray:
        """Convert a ``DelayedArray`` to a NumPy array.

        Returns:
            ndarray: Array of the same type as :py:attr:`~dtype` and shape as :py:attr:`~shape`.
            This is guaranteed to be in C-contiguous order and to not be a view on other data.
        """
        return self.as_dask_array().compute()

    def __array_ufunc__(self, ufunc, method, *inputs, **kwargs) -> "DelayedArray":
        """Interface with NumPy array methods.

        This is used to implement mathematical operations like NumPy's :py:meth:`~numpy.log`,
        or to override operations between NumPy class instances and ``DelayedArray`` objects where the former is on the
        left hand side. Check out the NumPy's ``__array_ufunc__``
        `documentation <https://numpy.org/doc/stable/reference/arrays.classes.html#numpy.class.__array_ufunc__>`_ for
        more details.

        Returns:
            DelayedArray: A ``DelayedArray`` instance containing the requested delayed operation.
        """
        if (
            ufunc.__name__ in translate_ufunc_to_op_with_args
            or ufunc.__name__ == "true_divide"
        ):
            # This is required to support situations where the NumPy array is on
            # the LHS, such that the ndarray method gets called first.

            op = ufunc.__name__
            if ufunc.__name__ == "true_divide":
                op = "divide"

            first_is_da = isinstance(inputs[0], DelayedArray)
            da = inputs[1 - int(first_is_da)]
            v = inputs[int(first_is_da)]
            return _wrap_isometric_with_args(
                _extract_seed(da), v, operation=op, right=first_is_da
            )
        elif ufunc.__name__ in translate_ufunc_to_op_simple:
            return DelayedArray(
                UnaryIsometricOpSimple(
                    _extract_seed(inputs[0]), operation=ufunc.__name__
                )
            )
        elif ufunc.__name__ == "absolute":
            return DelayedArray(
                UnaryIsometricOpSimple(_extract_seed(inputs[0]), operation="abs")
            )

        raise NotImplementedError(f"'{ufunc.__name__}' is not implemented!")

    def __array_function__(self, func, types, args, kwargs):
        """Interface to NumPy's high-level array functions.
        This is used to implement array operations like NumPy's :py:meth:`~numpy.concatenate`,
        Check out the NumPy's ``__array_function__``
        `documentation <https://numpy.org/doc/stable/reference/arrays.classes.html#numpy.class.__array_function__>`_
        for more details.

        Returns:
            DelayedArray: A ``DelayedArray`` instance containing the requested delayed operation.
        """
        if func == numpy.concatenate:
            seeds = []
            for x in args[0]:
                seeds.append(_extract_seed(x))

            if "axis" in kwargs:
                axis = kwargs["axis"]
            else:
                axis = 0
            return DelayedArray(Combine(seeds, along=axis))

        if func == numpy.transpose:
            seed = _extract_seed(args[0])
            if "axes" in kwargs:
                axes = kwargs["axes"]
            else:
                axes = None
            return DelayedArray(Transpose(seed, perm=axes))

        if func == numpy.round:
            seed = _extract_seed(args[0])
            if "decimals" in kwargs:
                decimals = kwargs["decimals"]
            else:
                decimals = 0
            return DelayedArray(Round(seed, decimals=decimals))

        raise NotImplementedError(f"'{func.__name__}' is not implemented!")

    def astype(self, dtype, **kwargs):
        """See :py:meth:`~numpy.ndarray.astype` for details.

        All keyword arguments are currently ignored.
        """
        return DelayedArray(Cast(self._seed, dtype))

    # Assorted dunder methods.
    def __add__(self, other) -> "DelayedArray":
        """Add something to the right-hand-side of a ``DelayedArray``.

        Args:
            other:
                A numeric scalar;
                or a NumPy array with dimensions as described in
                :py:class:`~delayedarray.UnaryIsometricOpWithArgs.UnaryIsometricOpWithArgs`;
                or any seed object of the same dimensions as :py:attr:`~shape`.

        Returns:
            DelayedArray: A ``DelayedArray`` containing the delayed addition operation.
        """
        return _wrap_isometric_with_args(self, other, operation="add", right=True)

    def __radd__(self, other) -> "DelayedArray":
        """Add something to the left-hand-side of a ``DelayedArray``.

        Args:
            other:
                A numeric scalar;
                or a NumPy array with dimensions as described in
                :py:class:`~delayedarray.UnaryIsometricOpWithArgs.UnaryIsometricOpWithArgs`;
                or any seed object of the same dimensions as :py:attr:`~shape`.

        Returns:
            DelayedArray: A ``DelayedArray`` containing the delayed addition operation.
        """
        return _wrap_isometric_with_args(self, other, operation="add", right=False)

    def __sub__(self, other) -> "DelayedArray":
        """Subtract something from the right-hand-side of a ``DelayedArray``.

        Args:
            other:
                A numeric scalar;
                or a NumPy array with dimensions as described in
                :py:class:`~delayedarray.UnaryIsometricOpWithArgs.UnaryIsometricOpWithArgs`;
                or any seed object of the same dimensions as :py:attr:`~shape`.

        Returns:
            DelayedArray: A ``DelayedArray`` containing the delayed subtraction operation.
        """
        return _wrap_isometric_with_args(self, other, operation="subtract", right=True)

    def __rsub__(self, other):
        """Subtract a ``DelayedArray`` from something else.

        Args:
            other:
                A numeric scalar;
                or a NumPy array with dimensions as described in
                :py:class:`~delayedarray.UnaryIsometricOpWithArgs.UnaryIsometricOpWithArgs`;
                or any seed object of the same dimensions as :py:attr:`~shape`.

        Returns:
            DelayedArray: A ``DelayedArray`` containing the delayed subtraction operation.
        """
        return _wrap_isometric_with_args(self, other, operation="subtract", right=False)

    def __mul__(self, other):
        """Multiply a ``DelayedArray`` with something on the right hand side.

        Args:
            other:
                A numeric scalar;
                or a NumPy array with dimensions as described in
                :py:class:`~delayedarray.UnaryIsometricOpWithArgs.UnaryIsometricOpWithArgs`;
                or any seed object of the same dimensions as :py:attr:`~shape`.

        Returns:
            DelayedArray: A ``DelayedArray`` containing the delayed multiplication operation.
        """
        return _wrap_isometric_with_args(self, other, operation="multiply", right=True)

    def __rmul__(self, other):
        """Multiply a ``DelayedArray`` with something on the left hand side.

        Args:
            other:
                A numeric scalar;
                or a NumPy array with dimensions as described in
                :py:class:`~delayedarray.UnaryIsometricOpWithArgs.UnaryIsometricOpWithArgs`;
                or any seed object of the same dimensions as :py:attr:`~shape`.

        Returns:
            DelayedArray: A ``DelayedArray`` containing the delayed multiplication operation.
        """
        return _wrap_isometric_with_args(self, other, operation="multiply", right=False)

    def __truediv__(self, other):
        """Divide a ``DelayedArray`` by something.

        Args:
            other:
                A numeric scalar;
                or a NumPy array with dimensions as described in
                :py:class:`~delayedarray.UnaryIsometricOpWithArgs.UnaryIsometricOpWithArgs`;
                or any seed object of the same dimensions as :py:attr:`~shape`.

        Returns:
            DelayedArray: A ``DelayedArray`` containing the delayed division operation.
        """
        return _wrap_isometric_with_args(self, other, operation="divide", right=True)

    def __rtruediv__(self, other):
        """Divide something by a ``DelayedArray``.

        Args:
            other:
                A numeric scalar;
                or a NumPy array with dimensions as described in
                :py:class:`~delayedarray.UnaryIsometricOpWithArgs.UnaryIsometricOpWithArgs`;
                or any seed object of the same dimensions as :py:attr:`~shape`.

        Returns:
            DelayedArray: A ``DelayedArray`` containing the delayed division operation.
        """
        return _wrap_isometric_with_args(self, other, operation="divide", right=False)

    def __mod__(self, other):
        """Take the remainder after dividing a ``DelayedArray`` by something.

        Args:
            other:
                A numeric scalar;
                or a NumPy array with dimensions as described in
                :py:class:`~delayedarray.UnaryIsometricOpWithArgs.UnaryIsometricOpWithArgs`;
                or any seed object of the same dimensions as :py:attr:`~shape`.

        Returns:
            DelayedArray: A ``DelayedArray`` containing the delayed modulo operation.
        """
        return _wrap_isometric_with_args(self, other, operation="remainder", right=True)

    def __rmod__(self, other):
        """Take the remainder after dividing something by a ``DelayedArray``.

        Args:
            other:
                A numeric scalar;
                or a NumPy array with dimensions as described in
                :py:class:`~delayedarray.UnaryIsometricOpWithArgs.UnaryIsometricOpWithArgs`;
                or any seed object of the same dimensions as :py:attr:`~shape`.

        Returns:
            DelayedArray: A ``DelayedArray`` containing the delayed modulo operation.
        """
        return _wrap_isometric_with_args(
            self, other, operation="remainder", right=False
        )

    def __floordiv__(self, other):
        """Divide a ``DelayedArray`` by something and take the floor.

        Args:
            other:
                A numeric scalar;
                or a NumPy array with dimensions as described in
                :py:class:`~delayedarray.UnaryIsometricOpWithArgs.UnaryIsometricOpWithArgs`;
                or any seed object of the same dimensions as :py:attr:`~shape`.

        Returns:
            DelayedArray: A ``DelayedArray`` containing the delayed floor division operation.
        """
        return _wrap_isometric_with_args(
            self, other, operation="floor_divide", right=True
        )

    def __rfloordiv__(self, other):
        """Divide something by a ``DelayedArray`` and take the floor.

        Args:
            other:
                A numeric scalar;
                or a NumPy array with dimensions as described in
                :py:class:`~delayedarray.UnaryIsometricOpWithArgs.UnaryIsometricOpWithArgs`;
                or any seed object of the same dimensions as :py:attr:`~shape`.

        Returns:
            DelayedArray: A ``DelayedArray`` containing the delayed floor division operation.
        """
        return _wrap_isometric_with_args(
            self, other, operation="floor_divide", right=False
        )

    def __pow__(self, other):
        """Raise a ``DelayedArray`` to the power of something.

        Args:
            other:
                A numeric scalar;
                or a NumPy array with dimensions as described in
                :py:class:`~delayedarray.UnaryIsometricOpWithArgs.UnaryIsometricOpWithArgs`;
                or any seed object of the same dimensions as :py:attr:`~shape`.

        Returns:
            DelayedArray: A ``DelayedArray`` containing the delayed power operation.
        """
        return _wrap_isometric_with_args(self, other, operation="power", right=True)

    def __rpow__(self, other):
        """Raise something to the power of the contents of a ``DelayedArray``.

        Args:
            other:
                A numeric scalar;
                or a NumPy array with dimensions as described in
                :py:class:`~delayedarray.UnaryIsometricOpWithArgs.UnaryIsometricOpWithArgs`;
                or any seed object of the same dimensions as :py:attr:`~shape`.

        Returns:
            DelayedArray: A ``DelayedArray`` containing the delayed power operation.
        """
        return _wrap_isometric_with_args(self, other, operation="power", right=False)

    def __eq__(self, other) -> "DelayedArray":
        """Check for equality between a ``DelayedArray`` and something.

        Args:
            other:
                A numeric scalar;
                or a NumPy array with dimensions as described in
                :py:class:`~delayedarray.UnaryIsometricOpWithArgs.UnaryIsometricOpWithArgs`;
                or any seed object of the same dimensions as :py:attr:`~shape`.

        Returns:
            DelayedArray: A ``DelayedArray`` containing the delayed check.
        """
        return _wrap_isometric_with_args(self, other, operation="equal", right=True)

    def __req__(self, other) -> "DelayedArray":
        """Check for equality between something and a ``DelayedArray``.

        Args:
            other:
                A numeric scalar;
                or a NumPy array with dimensions as described in
                :py:class:`~delayedarray.UnaryIsometricOpWithArgs.UnaryIsometricOpWithArgs`;
                or any seed object of the same dimensions as :py:attr:`~shape`.

        Returns:
            DelayedArray: A ``DelayedArray`` containing the delayed check.
        """
        return _wrap_isometric_with_args(self, other, operation="equal", right=False)

    def __ne__(self, other) -> "DelayedArray":
        """Check for non-equality between a ``DelayedArray`` and something.

        Args:
            other:
                A numeric scalar;
                or a NumPy array with dimensions as described in
                :py:class:`~delayedarray.UnaryIsometricOpWithArgs.UnaryIsometricOpWithArgs`;
                or any seed object of the same dimensions as :py:attr:`~shape`.

        Returns:
            DelayedArray: A ``DelayedArray`` containing the delayed check.
        """
        return _wrap_isometric_with_args(self, other, operation="not_equal", right=True)

    def __rne__(self, other) -> "DelayedArray":
        """Check for non-equality between something and a ``DelayedArray``.

        Args:
            other:
                A numeric scalar;
                or a NumPy array with dimensions as described in
                :py:class:`~delayedarray.UnaryIsometricOpWithArgs.UnaryIsometricOpWithArgs`;
                or any seed object of the same dimensions as :py:attr:`~shape`.

        Returns:
            DelayedArray: A ``DelayedArray`` containing the delayed check.
        """
        return _wrap_isometric_with_args(
            self, other, operation="not_equal", right=False
        )

    def __ge__(self, other) -> "DelayedArray":
        """Check whether a ``DelayedArray`` is greater than or equal to something.

        Args:
            other:
                A numeric scalar;
                or a NumPy array with dimensions as described in
                :py:class:`~delayedarray.UnaryIsometricOpWithArgs.UnaryIsometricOpWithArgs`;
                or any seed object of the same dimensions as :py:attr:`~shape`.

        Returns:
            DelayedArray: A ``DelayedArray`` containing the delayed check.
        """
        return _wrap_isometric_with_args(
            self, other, operation="greater_equal", right=True
        )

    def __rge__(self, other) -> "DelayedArray":
        """Check whether something is greater than or equal to a ``DelayedArray``.

        Args:
            other:
                A numeric scalar;
                or a NumPy array with dimensions as described in
                :py:class:`~delayedarray.UnaryIsometricOpWithArgs.UnaryIsometricOpWithArgs`;
                or any seed object of the same dimensions as :py:attr:`~shape`.

        Returns:
            DelayedArray: A ``DelayedArray`` containing the delayed check.
        """
        return _wrap_isometric_with_args(
            self, other, operation="greater_equal", right=False
        )

    def __le__(self, other) -> "DelayedArray":
        """Check whether a ``DelayedArray`` is less than or equal to something.

        Args:
            other:
                A numeric scalar;
                or a NumPy array with dimensions as described in
                :py:class:`~delayedarray.UnaryIsometricOpWithArgs.UnaryIsometricOpWithArgs`;
                or any seed object of the same dimensions as :py:attr:`~shape`.

        Returns:
            DelayedArray: A ``DelayedArray`` containing the delayed check.
        """
        return _wrap_isometric_with_args(
            self, other, operation="less_equal", right=True
        )

    def __rle__(self, other) -> "DelayedArray":
        """Check whether something is greater than or equal to a ``DelayedArray``.

        Args:
            other:
                A numeric scalar;
                or a NumPy array with dimensions as described in
                :py:class:`~delayedarray.UnaryIsometricOpWithArgs.UnaryIsometricOpWithArgs`;
                or any seed object of the same dimensions as :py:attr:`~shape`.

        Returns:
            DelayedArray: A ``DelayedArray`` containing the delayed check.
        """
        return _wrap_isometric_with_args(
            self, other, operation="less_equal", right=False
        )

    def __gt__(self, other) -> "DelayedArray":
        """Check whether a ``DelayedArray`` is greater than something.

        Args:
            other:
                A numeric scalar;
                or a NumPy array with dimensions as described in
                :py:class:`~delayedarray.UnaryIsometricOpWithArgs.UnaryIsometricOpWithArgs`;
                or any seed object of the same dimensions as :py:attr:`~shape`.

        Returns:
            DelayedArray: A ``DelayedArray`` containing the delayed check.
        """
        return _wrap_isometric_with_args(self, other, operation="greater", right=True)

    def __rgt__(self, other) -> "DelayedArray":
        """Check whether something is greater than a ``DelayedArray``.

        Args:
            other:
                A numeric scalar;
                or a NumPy array with dimensions as described in
                :py:class:`~delayedarray.UnaryIsometricOpWithArgs.UnaryIsometricOpWithArgs`;
                or any seed object of the same dimensions as :py:attr:`~shape`.

        Returns:
            DelayedArray: A ``DelayedArray`` containing the delayed check.
        """
        return _wrap_isometric_with_args(self, other, operation="greater", right=False)

    def __lt__(self, other) -> "DelayedArray":
        """Check whether a ``DelayedArray`` is less than something.

        Args:
            other:
                A numeric scalar;
                or a NumPy array with dimensions as described in
                :py:class:`~delayedarray.UnaryIsometricOpWithArgs.UnaryIsometricOpWithArgs`;
                or any seed object of the same dimensions as :py:attr:`~shape`.

        Returns:
            DelayedArray: A ``DelayedArray`` containing the delayed check.
        """
        return _wrap_isometric_with_args(self, other, operation="less", right=True)

    def __rlt__(self, other) -> "DelayedArray":
        """Check whether something is less than a ``DelayedArray``.

        Args:
            other:
                A numeric scalar;
                or a NumPy array with dimensions as described in
                :py:class:`~delayedarray.UnaryIsometricOpWithArgs.UnaryIsometricOpWithArgs`;
                or any seed object of the same dimensions as :py:attr:`~shape`.

        Returns:
            DelayedArray: A ``DelayedArray`` containing the delayed check.
        """
        return _wrap_isometric_with_args(self, other, operation="less", right=False)

    # Simple methods.
    def __neg__(self):
        """Negate the contents of a ``DelayedArray``.

        Returns:
            DelayedArray: A ``DelayedArray`` containing the delayed negation.
        """
        return _wrap_isometric_with_args(self, 0, operation="subtract", right=False)

    def __abs__(self):
        """Take the absolute value of the contents of a ``DelayedArray``.

        Returns:
            DelayedArray: A ``DelayedArray`` containing the delayed absolute value operation.
        """
        return DelayedArray(UnaryIsometricOpSimple(self._seed, operation="abs"))

    # Subsetting.
    def __getitem__(
        self, args: Tuple[Union[slice, Sequence[Union[int, bool]]], ...]
    ) -> Union["DelayedArray", ndarray]:
        """Take a subset of this ``DelayedArray``. This follows the same logic as NumPy slicing and will generate a
        :py:class:`~delayedarray.Subset.Subset` object when the subset operation preserves the dimensionality of the
        seed, i.e., ``args`` is defined using the :py:meth:`~numpy.ix_` function.

        Args:
            args (Tuple[Union[slice, Sequence[Union[int, bool]]], ...]):
                A :py:class:`tuple` of length equal to the dimensionality of this ``DelayedArray``.
                Any NumPy slicing is supported but only subsets that preserve dimensionality will generate a
                delayed subset operation.

        Raises:
            ValueError: If ``args`` contain more dimensions than the shape of the array.

        Returns:
<<<<<<< HEAD
            If the dimensionality is preserved by ``args``, a ``DelayedArray`` containing a delayed subset operation
            is returned.
=======
            If the dimensionality is preserved by ``args``, a ``DelayedArray`` containing a delayed subset operation is returned.
            Otherwise, a :py:class:`~numpy.ndarray` is returned containing the realized subset.
>>>>>>> 1cac5f89
        """

        ndim = len(self.shape)
        if not isinstance(args, tuple):
            args = [args] + [slice(None)] * (ndim - 1)
        if len(args) < ndim:
            args = list(args) + [slice(None)] * (ndim - len(args))
        elif len(args) > ndim:
            raise ValueError(
                "more indices in 'args' than there are dimensions in 'seed'"
            )

        # Checking if we're preserving the shape via a cross index.
        cross_index = True
        for d, idx in enumerate(args):
            if (
                not isinstance(idx, ndarray)
                or not issubdtype(idx.dtype, integer)
                or len(idx.shape) != ndim
            ):
                cross_index = False
                break

            for d2 in range(ndim):
                if d != d2 and idx.shape[d2] != 1:
                    cross_index = False
                    break

        if cross_index:
            sanitized = []
            for d, idx in enumerate(args):
                sanitized.append(idx.reshape((prod(idx.shape),)))
            return DelayedArray(Subset(self._seed, (*sanitized,)))

        # Checking if we're preserving the shape via a slice.
        slices = 0
        failed = False
        for d, idx in enumerate(args):
            if isinstance(idx, slice):
                slices += 1
                continue
            elif isinstance(idx, ndarray):
                if len(idx.shape) != 1:
                    failed = True
                    break
            elif not isinstance(idx, Sequence):
                failed = True
                break

        if not failed and slices >= ndim - 1:
            sanitized = []
            for d, idx in enumerate(args):
                if isinstance(idx, slice):
                    sanitized.append(range(*idx.indices(self.shape[d])))
                else:
                    dummy = array(range(self.shape[d]))[idx]
                    sanitized.append(dummy)
            return DelayedArray(Subset(self._seed, (*sanitized,)))

        # WHATEVER. Fuck this shit. Just do whatever.
        test = self.as_dask_array()[(..., *args)]
        if len(test.shape) == ndim:
            raise NotImplementedError(
                "Oops. Looks like the DelayedArray doesn't correctly handle this combination of index types, but it "
                "probably should. Consider filing an issue in at https://github.com/BiocPy/DelayedArray/issues."
            )
        return test.compute()

    # For python-level compute.
    def as_dask_array(self) -> Array:
        """Convert the DelayedArray to a dask array for Python-based computation.

        Returns:
            Array: A dask array containing the delayed operations.
        """
        return _create_dask_array(self._seed)

    def sum(self, *args, **kwargs):
        """See :py:meth:`~numpy.sums` for details."""
        return self.as_dask_array().sum(*args, **kwargs).compute()

    def var(self, *args, **kwargs):
        """See :py:meth:`~numpy.vars` for details."""
        return self.as_dask_array().var(*args, **kwargs).compute()

    def mean(self, *args, **kwargs):
        """See :py:meth:`~numpy.means` for details."""
        return self.as_dask_array().mean(*args, **kwargs).compute()<|MERGE_RESOLUTION|>--- conflicted
+++ resolved
@@ -738,13 +738,8 @@
             ValueError: If ``args`` contain more dimensions than the shape of the array.
 
         Returns:
-<<<<<<< HEAD
-            If the dimensionality is preserved by ``args``, a ``DelayedArray`` containing a delayed subset operation
-            is returned.
-=======
-            If the dimensionality is preserved by ``args``, a ``DelayedArray`` containing a delayed subset operation is returned.
-            Otherwise, a :py:class:`~numpy.ndarray` is returned containing the realized subset.
->>>>>>> 1cac5f89
+            If the dimensionality is preserved by ``args``, a ``DelayedArray`` containing a delayed subset operation is 
+            returned. Otherwise, a :py:class:`~numpy.ndarray` is returned containing the realized subset.
         """
 
         ndim = len(self.shape)
